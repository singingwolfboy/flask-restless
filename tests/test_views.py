# -*- coding: utf-8; Mode: Python -*-
#
# Copyright (C) 2011 Lincoln de Sousa <lincoln@comum.org>
# Copyright 2012 Jeffrey Finkelstein <jeffrey.finkelstein@gmail.com>
#
# This file is part of Flask-Restless.
#
# Flask-Restless is free software: you can redistribute it and/or modify it
# under the terms of the GNU Affero General Public License as published by the
# Free Software Foundation, either version 3 of the License, or (at your
# option) any later version.
#
# Flask-Restless is distributed in the hope that it will be useful, but WITHOUT
# ANY WARRANTY; without even the implied warranty of MERCHANTABILITY or FITNESS
# FOR A PARTICULAR PURPOSE. See the GNU Affero General Public License for more
# details.
#
# You should have received a copy of the GNU Affero General Public License
# along with Flask-Restless. If not, see <http://www.gnu.org/licenses/>.
"""Unit tests for the :mod:`flask_restless.views` module."""
from __future__ import with_statement

from datetime import date
from datetime import datetime
from unittest2 import TestSuite

from flask import json
from sqlalchemy.exc import OperationalError

from flask.ext.restless.views import _evaluate_functions as evaluate_functions
from flask.ext.restless.views import _get_by
from flask.ext.restless.views import _get_columns
from flask.ext.restless.views import _get_or_create
from flask.ext.restless.views import _get_relations
from flask.ext.restless.views import _to_dict
from flask.ext.restless.manager import IllegalArgumentError

from .helpers import TestSupport
from .helpers import TestSupportPrefilled


__all__ = ['ModelTestCase', 'FunctionEvaluationTest', 'FunctionAPITestCase',
           'APITestCase']


dumps = json.dumps
loads = json.loads


class ModelTestCase(TestSupport):
    """Provides tests for helper functions which operate on models."""

    def test_column_introspection(self):
        """Test for getting the names of columns as strings."""
        columns = _get_columns(self.Person)
        self.assertEqual(sorted(columns.keys()), sorted(['age', 'birth_date',
                                                         'computers', 'id',
                                                         'name', 'other']))
        relations = _get_relations(self.Person)
        self.assertEqual(relations, ['computers'])

    def test_date_serialization(self):
        """Tests that date objects in the database are correctly serialized in
        the :meth:`flask_restless.model.Entity.to_dict` method.

        """
        person = self.Person(birth_date=date(1986, 9, 15))
        self.db.session.commit()
        d = _to_dict(person)
        self.assertIn('birth_date', d)
        self.assertEqual(d['birth_date'], person.birth_date.isoformat())

    def test_datetime_serialization(self):
        """Tests that datetime objects in the database are correctly serialized
        in the :meth:`flask_restless.model.Entity.to_dict` method.

        """
        computer = self.Computer(buy_date=datetime.now())
        self.db.session.commit()
        d = _to_dict(computer)
        self.assertIn('buy_date', d)
        self.assertEqual(d['buy_date'], computer.buy_date.isoformat())

    def test_to_dict(self):
        """Test for serializing attributes of an instance of the model by the
        :meth:`flask_restless.model.Entity.to_dict` method.

        """
        me = self.Person(name=u'Lincoln', age=24, birth_date=date(1986, 9, 15))
        self.db.session.commit()

        me_dict = _to_dict(me)
        expectedfields = sorted(['birth_date', 'age', 'id', 'name', 'other'])
        self.assertEqual(sorted(me_dict), expectedfields)
        self.assertEqual(me_dict['name'], u'Lincoln')
        self.assertEqual(me_dict['age'], 24)
        self.assertEqual(me_dict['birth_date'], me.birth_date.isoformat())

    def test_to_dict_deep(self):
        """Tests that fields corresponding to related model instances are
        correctly serialized by the
        :meth:`flask_restless.model.Entity.to_dict` method.

        """
        now = datetime.now()
        someone = self.Person(name=u'John', age=25)
        computer = self.Computer(name=u'lixeiro', vendor=u'Lemote',
                                 buy_date=now)
        someone.computers.append(computer)
        self.db.session.commit()

        deep = {'computers': []}
        computers = _to_dict(someone, deep)['computers']
        self.assertEqual(len(computers), 1)
        self.assertEqual(computers[0]['name'], u'lixeiro')
        self.assertEqual(computers[0]['vendor'], u'Lemote')
        self.assertEqual(computers[0]['buy_date'], now.isoformat())
        self.assertEqual(computers[0]['owner_id'], someone.id)

    def test_get_or_create(self):
        """Test for :meth:`flask_restless.model.Entity.get_or_create()`."""
        # Here we're sure that we have a fresh table with no rows, so
        # let's create the first one:
        instance, created = _get_or_create(self.db.session, self.Person,
                                           name=u'Lincoln', age=24)
        self.assertTrue(created)
        self.assertEqual(instance.name, u'Lincoln')
        self.assertEqual(instance.age, 24)

        # Now that we have a row, let's try to get it again
        second_instance, created = _get_or_create(self.db.session, self.Person,
                                                  name=u'Lincoln')
        self.assertFalse(created)
        self.assertEqual(second_instance.name, u'Lincoln')
        self.assertEqual(second_instance.age, 24)


class FunctionEvaluationTest(TestSupportPrefilled):
    """Unit tests for the :func:`flask_restless.view._evaluate_functions`
    function.

    """

    def test_basic_evaluation(self):
        """Tests for basic function evaluation."""
        # test for no model
        result = evaluate_functions(self.db.session, None, [])
        self.assertEqual(result, {})

        # test for no functions
        result = evaluate_functions(self.db.session, self.Person, [])
        self.assertEqual(result, {})

        # test for summing ages
        functions = [{'name': 'sum', 'field': 'age'}]
        result = evaluate_functions(self.db.session, self.Person, functions)
        self.assertIn('sum__age', result)
        self.assertEqual(result['sum__age'], 102.0)

        # test for multiple functions
        functions = [{'name': 'sum', 'field': 'age'},
                     {'name': 'avg', 'field': 'other'}]
        result = evaluate_functions(self.db.session, self.Person, functions)
        self.assertIn('sum__age', result)
        self.assertEqual(result['sum__age'], 102.0)
        self.assertIn('avg__other', result)
        self.assertEqual(result['avg__other'], 16.2)

    def test_poorly_defined_functions(self):
        """Tests that poorly defined functions raise errors."""
        # test for unknown field
        functions = [{'name': 'sum', 'field': 'bogus'}]
        with self.assertRaises(AttributeError):
            evaluate_functions(self.db.session, self.Person, functions)

        # test for unknown function
        functions = [{'name': 'bogus', 'field': 'age'}]
        with self.assertRaises(OperationalError):
            evaluate_functions(self.db.session, self.Person, functions)


class FunctionAPITestCase(TestSupportPrefilled):
    """Unit tests for the :class:`flask_restless.views.FunctionAPI` class."""

    def setUp(self):
        """Creates the database, the :class:`~flask.Flask` object, the
        :class:`~flask_restless.manager.APIManager` for that application, and
        creates the ReSTful API endpoints for the :class:`testapp.Person` and
        :class:`testapp.Computer` models.

        """
        super(FunctionAPITestCase, self).setUp()
        self.manager.create_api(self.Person, allow_functions=True)

    def test_function_evaluation(self):
        """Test that the :http:get:`/api/eval/person` endpoint returns the
        result of evaluating functions.

        """
        functions = [{'name': 'sum', 'field': 'age'},
                     {'name': 'avg', 'field': 'other'}]
        response = self.app.getj('/api/eval/person',
                                 data=dumps(dict(functions=functions)))
        self.assertEqual(response.status_code, 200)
        data = loads(response.data)
        self.assertIn('sum__age', data)
        self.assertEqual(data['sum__age'], 102.0)
        self.assertIn('avg__other', data)
        self.assertEqual(data['avg__other'], 16.2)

    def test_no_functions(self):
        """Tests that if no functions are defined, an empty response is
        returned.

        """
        # no data is invalid JSON
        response = self.app.getj('/api/eval/person')
        self.assertEqual(response.status_code, 400)
        # so is the empty string
        response = self.app.getj('/api/eval/person', data='')
        self.assertEqual(response.status_code, 400)

        # if we provide no functions, then we expect an empty response
        response = self.app.getj('/api/eval/person', data=dumps(dict()))
        self.assertEqual(response.status_code, 204)

    def test_poorly_defined_functions(self):
        """Tests that poorly defined requests for function evaluations cause an
        error message to be returned.

        """
        # test for bad field name
        search = {'functions': [{'name': 'sum', 'field': 'bogusfieldname'}]}
        resp = self.app.getj('/api/eval/person', data=dumps(search))
        self.assertEqual(resp.status_code, 400)
        self.assertIn('message', loads(resp.data))
        self.assertIn('bogusfieldname', loads(resp.data)['message'])

        # test for bad function name
        search = {'functions': [{'name': 'bogusfuncname', 'field': 'age'}]}
        resp = self.app.getj('/api/eval/person', data=dumps(search))
        self.assertEqual(resp.status_code, 400)
        self.assertIn('message', loads(resp.data))
        self.assertIn('bogusfuncname', loads(resp.data)['message'])


class APITestCase(TestSupport):
    """Unit tests for the :class:`flask_restless.views.API` class."""

    def setUp(self):
        """Creates the database, the :class:`~flask.Flask` object, the
        :class:`~flask_restless.manager.APIManager` for that application, and
        creates the ReSTful API endpoints for the :class:`testapp.Person` and
        :class:`testapp.Computer` models.

        """
        # create the database
        super(APITestCase, self).setUp()

        # setup the URLs for the Person and Computer API
        self.manager.create_api(self.Person,
                                methods=['GET', 'PATCH', 'POST', 'DELETE'])
        self.manager.create_api(self.Computer, methods=['GET', 'POST'])

        # to facilitate searching
        self.app.search = lambda url, q: self.app.getj(url + '?q=%s' % q)

    def test_post(self):
        """Test for creating a new instance of the database model using the
        :http:method:`post` method.

        """
        # Invalid JSON in request data should respond with error.
        response = self.app.postj('/api/person', data='Invalid JSON string')
        self.assertEqual(response.status_code, 400)
        self.assertEqual(loads(response.data)['message'],
                         'Unable to decode data')

        # Now, let's test the validation stuff
        # response = self.app.post('/api/person', data=dumps({'name': u'Test',
        #                                                      'age': 'oi'}))
        # assert loads(response.data)['message'] == 'Validation error'
        # assert loads(response.data)['error_list'].keys() == ['age']

        response = self.app.postj('/api/person',
                                  data=dumps({'name': 'Lincoln', 'age': 23}))
        self.assertEqual(response.status_code, 201)
        self.assertIn('id', loads(response.data))

        response = self.app.getj('/api/person/1')
        self.assertEqual(response.status_code, 200)

        deep = {'computers': []}
        inst = _to_dict(_get_by(self.db.session, self.Person, id=1), deep)
        self.assertEqual(loads(response.data), inst)

    def test_post_with_submodels(self):
        """Tests the creation of a model with a related field."""
        data = {'name': u'John', 'age': 2041,
                'computers': [{'name': u'lixeiro', 'vendor': u'Lemote'}]}
        response = self.app.postj('/api/person', data=dumps(data))
        self.assertEqual(response.status_code, 201)
        self.assertIn('id', loads(response.data))

        response = self.app.getj('/api/person')
        self.assertEqual(len(loads(response.data)), 1)

    def test_delete(self):
        """Test for deleting an instance of the database using the
        :http:method:`delete` method.

        """
        # Creating the person who's gonna be deleted
        response = self.app.postj('/api/person',
                                  data=dumps({'name': 'Lincoln', 'age': 23}))
        self.assertEqual(response.status_code, 201)
        self.assertIn('id', loads(response.data))

        # Making sure it has been created
        deep = {'computers': []}
<<<<<<< HEAD
        inst = Person.get_by(id=1).to_dict(deep)
        response = self.app.getj('/api/person/1')
=======
        inst = _to_dict(_get_by(self.db.session, self.Person, id=1), deep)
        response = self.app.get('/api/person/1')
>>>>>>> 98d84107
        self.assertEqual(loads(response.data), inst)

        # Deleting it
        response = self.app.delete('/api/person/1')
        self.assertEqual(response.status_code, 204)

        # Making sure it has been deleted
        self.assertIsNone(_get_by(self.db.session, self.Person, id=1))

    def test_delete_absent_instance(self):
        """Test that deleting an instance of the model which does not exist
        fails.

        This should give us the same response as when there is an object there,
        since the :http:method:`delete` method is an idempotent method.

        """
        response = self.app.delete('/api/person/1')
        self.assertEqual(response.status_code, 204)

    def test_disallow_patch_many(self):
        """Tests that disallowing "patch many" requests responds with a
        :http:statuscode:`405`.

        """
        response = self.app.patchj('/api/person', data=dumps(dict(name='foo')))
        self.assertEqual(response.status_code, 405)

    def test_put_same_as_patch(self):
        """Tests that :http:method:`put` requests are the same as
        :http:method:`patch` requests.

        """
        # recreate the api to allow patch many at /api/v2/person
        self.manager.create_api(self.Person, methods=['GET', 'POST', 'PUT'],
                                allow_patch_many=True, url_prefix='/api/v2')

        # Creating some people
        self.app.postj('/api/v2/person',
                       data=dumps({'name': 'Lincoln', 'age': 23}))
        self.app.postj('/api/v2/person',
                       data=dumps({'name': 'Lucy', 'age': 23}))
        self.app.postj('/api/v2/person',
                       data=dumps({'name': 'Mary', 'age': 25}))

        # change a single entry
        resp = self.app.putj('/api/v2/person/1', data=dumps({'age': 24}))
        self.assertEqual(resp.status_code, 200)

        resp = self.app.getj('/api/v2/person/1')
        self.assertEqual(resp.status_code, 200)
        self.assertEqual(loads(resp.data)['age'], 24)

        # Changing the birth date field of the entire collection
        day, month, year = 15, 9, 1986
        birth_date = date(year, month, day).strftime('%d/%m/%Y')  # iso8601
        form = {'birth_date': birth_date}
        self.app.putj('/api/v2/person', data=dumps(form))

        # Finally, testing if the change was made
        response = self.app.getj('/api/v2/person')
        loaded = loads(response.data)['objects']
        for i in loaded:
            self.assertEqual(i['birth_date'], ('%s-%s-%s' % (
                    year, str(month).zfill(2), str(day).zfill(2))))

    def test_patch_empty(self):
        """Test for making a :http:method:`patch` request with no data."""
        response = self.app.postj('/api/person', data=dumps(dict(name='foo')))
        self.assertEqual(response.status_code, 201)
        personid = loads(response.data)['id']
        # here we really send no data
        response = self.app.patchj('/api/person/' + str(personid))
        self.assertEqual(response.status_code, 400)
        # here we send the empty string (which is not valid JSON)
        response = self.app.patchj('/api/person/' + str(personid), data='')
        self.assertEqual(response.status_code, 400)

    def test_patch_many(self):
        """Test for updating a collection of instances of the model using the
        :http:method:`patch` method.

        """
        # recreate the api to allow patch many at /api/v2/person
        self.manager.create_api(self.Person, methods=['GET', 'POST', 'PATCH'],
                                allow_patch_many=True, url_prefix='/api/v2')

        # Creating some people
        self.app.postj('/api/v2/person',
                       data=dumps({'name': 'Lincoln', 'age': 23}))
        self.app.postj('/api/v2/person',
                       data=dumps({'name': 'Lucy', 'age': 23}))
        self.app.postj('/api/v2/person',
                       data=dumps({'name': 'Mary', 'age': 25}))

        # Trying to pass invalid data to the update method
        resp = self.app.patchj('/api/v2/person', data='Hello there')
        self.assertEqual(resp.status_code, 400)
        self.assertEqual(loads(resp.data)['message'], 'Unable to decode data')

        # Changing the birth date field of the entire collection
        day, month, year = 15, 9, 1986
        birth_date = date(year, month, day).strftime('%d/%m/%Y')  # iso8601
        form = {'birth_date': birth_date}
        self.app.patchj('/api/v2/person', data=dumps(form))

        # Finally, testing if the change was made
        response = self.app.getj('/api/v2/person')
        loaded = loads(response.data)['objects']
        for i in loaded:
            self.assertEqual(i['birth_date'], ('%s-%s-%s' % (
                    year, str(month).zfill(2), str(day).zfill(2))))

    def test_single_update(self):
        """Test for updating a single instance of the model using the
        :http:method:`patch` method.

        """
        resp = self.app.postj('/api/person', data=dumps({'name': 'Lincoln',
                                                         'age': 10}))
        self.assertEqual(resp.status_code, 201)
        self.assertIn('id', loads(resp.data))

        # Trying to pass invalid data to the update method
        resp = self.app.patchj('/api/person/1', data='Invalid JSON string')
        self.assertEqual(resp.status_code, 400)
        self.assertEqual(loads(resp.data)['message'], 'Unable to decode data')

        resp = self.app.patchj('/api/person/1', data=dumps({'age': 24}))
        self.assertEqual(resp.status_code, 200)

        resp = self.app.getj('/api/person/1')
        self.assertEqual(resp.status_code, 200)
        self.assertEqual(loads(resp.data)['age'], 24)

    def test_patch_add_submodel(self):
        """Test for updating a single instance of the model by adding a related
        model using the :http:method:`patch` method.

        """
        # Let's create a row as usual
        response = self.app.postj('/api/person',
                                  data=dumps({'name': u'Lincoln', 'age': 23}))
        self.assertEqual(response.status_code, 201)

        data = {'computers':
                    {'add': [{'name': u'lixeiro', 'vendor': u'Lemote'}]}
                }
        response = self.app.patchj('/api/person/1', data=dumps(data))
        self.assertEqual(response.status_code, 200)

        # Let's check it out
        response = self.app.getj('/api/person/1')
        loaded = loads(response.data)

        self.assertEqual(len(loaded['computers']), 1)
        self.assertEqual(loaded['computers'][0]['name'],
                         data['computers']['add'][0]['name'])
        self.assertEqual(loaded['computers'][0]['vendor'],
                         data['computers']['add'][0]['vendor'])

        # test that this new computer was added to the database as well
        computer = _get_by(self.db.session, self.Computer, id=1)
        self.assertIsNotNone(computer)
        self.assertEqual(data['computers']['add'][0]['name'], computer.name)
        self.assertEqual(data['computers']['add'][0]['vendor'],
                         computer.vendor)

    def test_patch_remove_submodel(self):
        """Test for updating a single instance of the model by removing a
        related model using the :http:method:`patch` method.

        """
        # Creating the row that will be updated
        data = {
            'name': u'Lincoln', 'age': 23,
            'computers': [
                {'name': u'lixeiro', 'vendor': u'Lemote'},
                {'name': u'pidinti', 'vendor': u'HP'},
            ],
        }
        self.app.postj('/api/person', data=dumps(data))

        # Data for the update
        update_data = {
            'computers': {
                'remove': [{'name': u'pidinti'}],
            }
        }
        resp = self.app.patchj('/api/person/1', data=dumps(update_data))
        self.assertEqual(resp.status_code, 200)
        self.assertEqual(loads(resp.data)['id'], 1)

        # Let's check it out
        response = self.app.getj('/api/person/1')
        loaded = loads(response.data)
        self.assertEqual(len(loaded['computers']), 1)

    def test_patch_autodelete_submodel(self):
        """Tests the automatic deletion of entries marked with the
        ``__delete__`` flag on an update operation.

        It also tests adding an already created instance as a related item.

        """
        # Creating all rows needed in our test
        person_data = {'name': u'Lincoln', 'age': 23}
        resp = self.app.postj('/api/person', data=dumps(person_data))
        self.assertEqual(resp.status_code, 201)
        comp_data = {'name': u'lixeiro', 'vendor': u'Lemote'}
        resp = self.app.postj('/api/computer', data=dumps(comp_data))
        self.assertEqual(resp.status_code, 201)

        # updating person to add the computer
        update_data = {'computers': {'add': [{'id': 1}]}}
        self.app.patchj('/api/person/1', data=dumps(update_data))

        # Making sure that everything worked properly
        resp = self.app.getj('/api/person/1')
        self.assertEqual(resp.status_code, 200)
        loaded = loads(resp.data)
        self.assertEqual(len(loaded['computers']), 1)
        self.assertEqual(loaded['computers'][0]['name'], u'lixeiro')

        # Now, let's remove it and delete it
        update2_data = {
            'computers': {
                'remove': [
                    {'id': 1, '__delete__': True},
                ],
            },
        }
        resp = self.app.patchj('/api/person/1', data=dumps(update2_data))
        self.assertEqual(resp.status_code, 200)

        # Testing to make sure it was removed from the related field
        resp = self.app.getj('/api/person/1')
        self.assertEqual(resp.status_code, 200)
        loaded = loads(resp.data)
        self.assertEqual(len(loaded['computers']), 0)

        # Making sure it was removed from the database
        resp = self.app.getj('/api/computer/1')
        self.assertEqual(resp.status_code, 404)

    def test_search(self):
        """Tests basic search using the :http:method:`get` method."""
        # Trying to pass invalid params to the search method
        resp = self.app.get('/api/person?q=Test')
        self.assertEqual(resp.status_code, 400)
        self.assertEqual(loads(resp.data)['message'], 'Unable to decode data')

        create = lambda x: self.app.postj('/api/person', data=dumps(x))
        create({'name': u'Lincoln', 'age': 23, 'other': 22})
        create({'name': u'Mary', 'age': 19, 'other': 19})
        create({'name': u'Lucy', 'age': 25, 'other': 20})
        create({'name': u'Katy', 'age': 7, 'other': 10})
        create({'name': u'John', 'age': 28, 'other': 10})

        search = {
            'filters': [
                {'name': 'name', 'val': '%y%', 'op': 'like'}
             ]
        }

        # Let's search for users with that above filter
        resp = self.app.search('/api/person', dumps(search))
        self.assertEqual(resp.status_code, 200)
        loaded = loads(resp.data)
        self.assertEqual(len(loaded['objects']), 3)  # Mary, Lucy and Katy

        # Tests searching for a single row
        search = {
            'single': True,      # I'm sure we have only one row here
            'filters': [
                {'name': 'name', 'val': u'Lincoln', 'op': 'equals'}
            ],
        }
        resp = self.app.search('/api/person', dumps(search))
        self.assertEqual(resp.status_code, 200)
        self.assertEqual(loads(resp.data)['name'], u'Lincoln')

        # Looking for something that does not exist on the database
        search['filters'][0]['val'] = 'Sammy'
        resp = self.app.search('/api/person', dumps(search))
        self.assertEqual(resp.status_code, 200)
        self.assertEqual(loads(resp.data)['message'], 'No result found')

        # We have to receive an error if the user provides an invalid
        # data to the search, like this:
        search = {
            'filters': [
                {'name': 'age', 'val': 'It should not be a string', 'op': 'gt'}
            ]
        }
        resp = self.app.search('/api/person', dumps(search))
        self.assertEqual(resp.status_code, 200)
        #assert loads(resp.data)['error_list'][0] == \
        #    {'age': 'Please enter a number'}
        self.assertEqual(len(loads(resp.data)['objects']), 0)

        # Testing the order_by stuff
        search = {'order_by': [{'field': 'age', 'direction': 'asc'}]}
        resp = self.app.search('/api/person', dumps(search))
        self.assertEqual(resp.status_code, 200)
        loaded = loads(resp.data)['objects']
        self.assertEqual(loaded[0][u'age'], 7)
        self.assertEqual(loaded[1][u'age'], 19)
        self.assertEqual(loaded[2][u'age'], 23)
        self.assertEqual(loaded[3][u'age'], 25)
        self.assertEqual(loaded[4][u'age'], 28)

        # Test the IN operation
        search = {
            'filters': [
                {'name': 'age', 'val': [7, 28], 'op': 'in'}
            ]
        }
        resp = self.app.search('/api/person', dumps(search))
        self.assertEqual(resp.status_code, 200)
        loaded = loads(resp.data)['objects']
        self.assertEqual(loaded[0][u'age'], 7)
        self.assertEqual(loaded[1][u'age'], 28)

        # Testing related search
        update = {
            'computers': {
                'add': [{'name': u'lixeiro', 'vendor': u'Lenovo'}]
            }
        }
        resp = self.app.patchj('/api/person/1', data=dumps(update))
        self.assertEqual(resp.status_code, 200)

        # TODO document this
        search = {
            'single': True,
            'filters': [
                {'name': 'computers__name',
                 'val': u'lixeiro',
                 'op': 'any'}
            ]
        }
        resp = self.app.search('/api/person', dumps(search))
        self.assertEqual(resp.status_code, 200)
        self.assertEqual(loads(resp.data)['computers'][0]['name'], 'lixeiro')

        # Testing the comparation for two fields. We want to compare
        # `age' and `other' fields. If the first one is lower than or
        # equals to the second one, we want the object
        search = {
            'filters': [
                {'name': 'age', 'op': 'lte', 'field': 'other'}
            ],
            'order_by': [
                {'field': 'other'}
            ]
        }
        resp = self.app.search('/api/person', dumps(search))
        self.assertEqual(resp.status_code, 200)
        loaded = loads(resp.data)['objects']
        self.assertEqual(len(loaded), 2)
        self.assertEqual(loaded[0]['other'], 10)
        self.assertEqual(loaded[1]['other'], 19)

    def test_search2(self):
        """Testing more search functionality."""
        create = lambda x: self.app.postj('/api/person', data=dumps(x))
        create({'name': u'Fuxu', 'age': 32})
        create({'name': u'Everton', 'age': 33})
        create({'name': u'Lincoln', 'age': 24})

        # Let's test the search using an id
        search = {
            'single': True,
            'filters': [{'name': 'id', 'op': 'equal_to', 'val': 1}]
        }
        resp = self.app.search('/api/person', dumps(search))
        self.assertEqual(resp.status_code, 200)
        self.assertEqual(loads(resp.data)['name'], u'Fuxu')

        # Testing limit and offset
        search = {'limit': 1, 'offset': 1}
        resp = self.app.search('/api/person', dumps(search))
        self.assertEqual(resp.status_code, 200)
        self.assertEqual(loads(resp.data)['objects'][0]['name'], u'Everton')

        # Testing multiple results when calling .one()
        resp = self.app.search('/api/person', dumps({'single': True}))
        self.assertEqual(resp.status_code, 200)
        self.assertEqual(loads(resp.data)['message'], 'Multiple results found')

    def test_mimetype_json(self):
        """Tests that the mimetype of responses is
        :mimetype:`application/json`.

        """
        # create a person
        response = self.app.postj('/api/person',
                                  data=dumps(dict(name='Jeffrey')))
        self.assertEqual(response.status_code, 201)
        self.assertEqual(response.mimetype, 'application/json')
        personid = loads(response.data)['id']

        # get a person
        response = self.app.getj('/api/person/' + str(personid))
        self.assertEqual(response.status_code, 200)
        self.assertEqual(response.mimetype, 'application/json')

    def test_authentication(self):
        """Tests basic authentication using custom authentication functions."""
        # must provide authentication function if authentication is required
        # for some HTTP methods
        with self.assertRaises(IllegalArgumentError):
            self.manager.create_api(self.Person, methods=['GET', 'POST'],
                                    authentication_required_for=['POST'])

        # test for authentication always failing
        self.manager.create_api(self.Person, methods=['GET', 'POST'],
                                url_prefix='/api/v2',
                                authentication_required_for=['POST'],
                                authentication_function=lambda: False)

        # a slightly more complicated function; all odd calls are authenticated
        class everyother(object):
            """Stores the number of times this object has been called."""

            def __init__(self):
                """Initialize the number of calls to 0."""
                self.count = 0

            def __call__(self):
                """Increment the call count and return its parity."""
                self.count += 1
                return self.count % 2

        self.manager.create_api(self.Person, methods=['GET'],
                                url_prefix='/api/v3',
                                authentication_required_for=['GET'],
                                authentication_function=everyother())

        # requests which expect authentication always fails
        for i in range(3):
            response = self.app.getj('/api/v2/person')
            self.assertEqual(response.status_code, 200)
            response = self.app.postj('/api/v2/person')
            self.assertEqual(response.status_code, 401)

        # requests which fail on every odd request
        for i in range(3):
            response = self.app.getj('/api/v3/person')
            self.assertEqual(response.status_code, 200)
            response = self.app.getj('/api/v3/person')
            self.assertEqual(response.status_code, 401)


def load_tests(loader, standard_tests, pattern):
    """Returns the test suite for this module."""
    suite = TestSuite()
    suite.addTest(loader.loadTestsFromTestCase(ModelTestCase))
    suite.addTest(loader.loadTestsFromTestCase(FunctionAPITestCase))
    suite.addTest(loader.loadTestsFromTestCase(FunctionEvaluationTest))
    suite.addTest(loader.loadTestsFromTestCase(APITestCase))
    return suite<|MERGE_RESOLUTION|>--- conflicted
+++ resolved
@@ -318,13 +318,8 @@
 
         # Making sure it has been created
         deep = {'computers': []}
-<<<<<<< HEAD
-        inst = Person.get_by(id=1).to_dict(deep)
+        inst = _to_dict(_get_by(self.db.session, self.Person, id=1), deep)
         response = self.app.getj('/api/person/1')
-=======
-        inst = _to_dict(_get_by(self.db.session, self.Person, id=1), deep)
-        response = self.app.get('/api/person/1')
->>>>>>> 98d84107
         self.assertEqual(loads(response.data), inst)
 
         # Deleting it
@@ -573,7 +568,7 @@
     def test_search(self):
         """Tests basic search using the :http:method:`get` method."""
         # Trying to pass invalid params to the search method
-        resp = self.app.get('/api/person?q=Test')
+        resp = self.app.getj('/api/person?q=Test')
         self.assertEqual(resp.status_code, 400)
         self.assertEqual(loads(resp.data)['message'], 'Unable to decode data')
 
