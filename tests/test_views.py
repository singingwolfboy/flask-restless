--- conflicted
+++ resolved
@@ -295,13 +295,8 @@
         self.assertEqual(response.status_code, 201)
         self.assertIn('id', loads(response.data))
 
-<<<<<<< HEAD
         response = self.app.getj('/api/person')
-        self.assertEqual(len(loads(response.data)), 1)
-=======
-        response = self.app.get('/api/person')
         self.assertEqual(len(loads(response.data)['objects']), 1)
->>>>>>> 6c712129
 
     def test_delete(self):
         """Test for deleting an instance of the database using the
