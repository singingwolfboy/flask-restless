--- conflicted
+++ resolved
@@ -15,8 +15,7 @@
 # details.
 #
 # You should have received a copy of the GNU Affero General Public License
-<<<<<<< HEAD
-# along with this program.  If not, see <http://www.gnu.org/licenses/>.
+# along with Flask-Restless. If not, see <http://www.gnu.org/licenses/>.
 """Helper functions for unit tests in this package.
 
 New test classes should probably inherit from one of the existing ones
@@ -27,10 +26,6 @@
 request.
 
 """
-=======
-# along with Flask-Restless. If not, see <http://www.gnu.org/licenses/>.
-"""Helper functions for unit tests in this package."""
->>>>>>> 0b568e6a
 import os
 import tempfile
 from unittest2 import TestCase
@@ -48,7 +43,6 @@
 from .models import Person
 
 
-<<<<<<< HEAD
 def add_json_methods(client):
     """Adds ``getj``, ``postj``, ``patchj``, ``putj``, and ``deletej`` methods
     to the specified test client which act the same as their non-``j``
@@ -78,10 +72,7 @@
     client.deletej = deletej
 
 
-class TestSupport(unittest.TestCase):
-=======
 class TestSupport(TestCase):
->>>>>>> 0b568e6a
     """Base class for tests which use a database."""
 
     def setUp(self):
