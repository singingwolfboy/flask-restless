# -*- coding: utf-8; Mode: Python -*-
#
# Copyright 2012 Jeffrey Finkelstein <jeffrey.finkelstein@gmail.com>
#
# This file is part of Flask-Restless.
#
# Flask-Restless is free software: you can redistribute it and/or modify it
# under the terms of the GNU Affero General Public License as published by the
# Free Software Foundation, either version 3 of the License, or (at your
# option) any later version.
#
# Flask-Restless is distributed in the hope that it will be useful, but WITHOUT
# ANY WARRANTY; without even the implied warranty of MERCHANTABILITY or FITNESS
# FOR A PARTICULAR PURPOSE. See the GNU Affero General Public License for more
# details.
#
# You should have received a copy of the GNU Affero General Public License
# along with Flask-Restless. If not, see <http://www.gnu.org/licenses/>.
"""
    Flask-Restless unit tests
    ~~~~~~~~~~~~~~~~~~~~~~~~~

    Provides unit tests for modules in the :mod:`flask_restless` package.

    The :func:`suite` function returns a test suite containing all tests in
    this package.

    If you have Python 2.7, run the full test suite from the command-line like
    this::

        python -m tests

    If you have Python 2.6 or earlier, run the full test suite from the
    command-line like this::

        python -m tests.__main__

    Otherwise, you can just use the :file:`setup.py` script::

        python setup.py test

    :copyright: 2012 Jeffrey Finkelstein <jeffrey.finkelstein@gmail.com>
    :license: GNU AGPLv3, see COPYING for more details

"""
import unittest

from . import test_manager
from . import test_model
from . import test_search
from . import test_validation
from . import test_views

def suite():
    """Returns the test suite for this module."""
    result = unittest.TestSuite()
    loader = unittest.defaultTestLoader
<<<<<<< HEAD
    suite.addTest(loader.loadTestsFromModule(test_manager))
    suite.addTest(loader.loadTestsFromModule(test_model))
    suite.addTest(loader.loadTestsFromModule(test_search))
    suite.addTest(loader.loadTestsFromModule(test_validation))
    suite.addTest(loader.loadTestsFromModule(test_views))
    return suite
=======
    result.addTest(loader.loadTestsFromModule(test_manager))
    result.addTest(loader.loadTestsFromModule(test_model))
    result.addTest(loader.loadTestsFromModule(test_search))
    result.addTest(loader.loadTestsFromModule(test_views))
    return result
>>>>>>> ae7bb83f
<|MERGE_RESOLUTION|>--- conflicted
+++ resolved
@@ -55,17 +55,9 @@
     """Returns the test suite for this module."""
     result = unittest.TestSuite()
     loader = unittest.defaultTestLoader
-<<<<<<< HEAD
-    suite.addTest(loader.loadTestsFromModule(test_manager))
-    suite.addTest(loader.loadTestsFromModule(test_model))
-    suite.addTest(loader.loadTestsFromModule(test_search))
-    suite.addTest(loader.loadTestsFromModule(test_validation))
-    suite.addTest(loader.loadTestsFromModule(test_views))
-    return suite
-=======
     result.addTest(loader.loadTestsFromModule(test_manager))
     result.addTest(loader.loadTestsFromModule(test_model))
     result.addTest(loader.loadTestsFromModule(test_search))
+    result.addTest(loader.loadTestsFromModule(test_validation))
     result.addTest(loader.loadTestsFromModule(test_views))
-    return result
->>>>>>> ae7bb83f
+    return result