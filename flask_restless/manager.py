--- conflicted
+++ resolved
@@ -377,11 +377,7 @@
 
         This is a convenience method for the following code::
 
-<<<<<<< HEAD
-            blueprint = apimanager.create_api(*args, **kw)
-=======
             blueprint = apimanager.create_api_blueprint(*args, **kw)
->>>>>>> 6c712129
             app.register_blueprint(blueprint)
 
         .. versionchanged:: 0.6
