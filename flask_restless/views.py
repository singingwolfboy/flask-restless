# -*- coding: utf-8; Mode: Python -*-
#
# Copyright (C) 2011 Lincoln de Sousa <lincoln@comum.org>
# Copyright 2012 Jeffrey Finkelstein <jeffrey.finkelstein@gmail.com>
#
# This program is free software: you can redistribute it and/or modify
# it under the terms of the GNU Affero General Public License as published by
# the Free Software Foundation, either version 3 of the License, or
# (at your option) any later version.
#
# This program is distributed in the hope that it will be useful,
# but WITHOUT ANY WARRANTY; without even the implied warranty of
# MERCHANTABILITY or FITNESS FOR A PARTICULAR PURPOSE.  See the
# GNU Affero General Public License for more details.
#
# You should have received a copy of the GNU Affero General Public License
# along with this program.  If not, see <http://www.gnu.org/licenses/>.

"""
    flaskext.restless.views
    ~~~~~~~~~~~~~~~~~~~~~~~

    Provides :class:`API`, a subclass of :class:`flask.MethodView` which
    provides generic endpoints for HTTP requests for information about a given
    model from the database.

    :copyright:2011 by Lincoln de Sousa <lincoln@comum.org>
    :copyright:2012 Jeffrey Finkelstein <jeffrey.finkelstein@gmail.com>
    :license: GNU AGPLv3, see COPYING for more details

"""

from dateutil.parser import parse as parse_datetime
from elixir import session
from flask import abort
from flask import json
from flask import jsonify
from flask import make_response
from flask import request
from flask.views import MethodView
from sqlalchemy.exc import OperationalError
from sqlalchemy.orm.exc import MultipleResultsFound
from sqlalchemy.orm.exc import NoResultFound
from sqlalchemy.sql import func
from werkzeug.exceptions import BadRequest

from .search import create_query
from .search import search


def jsonify_status_code(status_code, *args, **kw):
    """Returns a jsonified response with the specified HTTP status code.

    The positional and keyword arguments are passed directly to the
    :func:`flask.jsonify` function which creates the response.

    """
    response = jsonify(*args, **kw)
    response.status_code = status_code
    return response


def _evaluate_functions(model, functions):
    """Executes each of the SQLAlchemy functions specified in ``functions``, a
    list of dictionaries of the form described below, on the given model and
    returns a dictionary mapping function name (slightly modified, see below)
    to result of evaluation of that function.

    ``functions`` is a list of dictionaries of the form::

        {'name': 'avg', 'field': 'amount'}

    For example, if you want the sum and the average of the field named
    "amount"::

        >>> # assume instances of Person exist in the database...
        >>> f1 = dict(name='sum', field='amount')
        >>> f2 = dict(name='avg', field='amount')
        >>> evaluate_functions(Person, [f1, f2])
        {'avg__amount': 456, 'sum__amount': 123}

    The return value is a dictionary mapping ``'<funcname>__<fieldname>'`` to
    the result of evaluating that function on that field. If `model` is
    ``None`` or `functions` is empty, this function returns the empty
    dictionary.

    If a field does not exist on a given model, :exc:`AttributeError` is
    raised. If a function does not exist,
    :exc:`sqlalchemy.exc.OperationalError` is raised.

    """
    if not model or not functions:
        return {}
    processed = []
    funcnames = []
    for f in functions:
        # We retrieve the function by name from the SQLAlchemy ``func``
        # module and the field by name from the model class.
        #
        # If the specified function doesn't exist, this raises
        # OperationalError. If the specified field doesn't exist, this raises
        # AttributeError.
        funcobj = getattr(func, f['name'])
        field = getattr(model, f['field'])
        # Time to store things to be executed. The processed list stores
        # functions that will be executed in the database and funcnames
        # contains names of the entries that will be returned to the
        # caller.
        funcnames.append('{}__{}'.format(f['name'], f['field']))
        processed.append(funcobj(field))
    # evaluate all the functions at once and get an iterable of results
    evaluated = session.query(*processed).one()
    return dict(zip(funcnames, evaluated))


class ModelView(MethodView):
    """Base class for :class:`flask.MethodView` classes which represent a view
    of an Elixir model.

    """

    def __init__(self, model, *args, **kw):
        """Calls the constructor of the superclass and specifies the model for
        which this class provides a ReSTful API.

        ``model`` is the :class:`elixir.entity.Entity` class of the database
        model for which this instance of the class is an API.

        """
        super(ModelView, self).__init__(*args, **kw)
        self.model = model


class FunctionAPI(ModelView):
    """Provides method-based dispatching for :http:method:`get` requests which
    wish to apply SQL functions to all instances of a model.

    .. versionadded:: 0.4

    """

    def get(self):
        """Returns the result of evaluating the SQL functions specified in the
        body of the request.

        For a description of the request and response formats, see
        :ref:`functionevaluation`.

        """
        # if there is no data, return the empty JSON object
        if not request.data:
            return jsonify()
        # if parsing JSON fails, return a 400 error in JSON format
        try:
            data = request.json
        except BadRequest:
            return jsonify_status_code(400, message='Unable to decode data')
        # if there is no 'functions' mapping, return the empty JSON object
        if 'functions' not in data:
            return jsonify()
        # try to evaluate the functions
        try:
            result = _evaluate_functions(self.model, data['functions'])
            return jsonify(result)
        except (AttributeError, OperationalError) as exception:
            return jsonify_status_code(400, message=exception.message)


class API(ModelView):
    """Provides method-based dispatching for :http:method:`get`,
    :http:method:`post`, :http:method:`patch`, :http:method:`put`, and
    :http:method:`delete` requests, for both collections of models and
    individual models.

    """

    def __init__(self, model, authentication_required_for=None,
                 authentication_function=None, *args, **kw):
        """Instantiates this view with the specified attributes.

        `model` is the :class:`flask_restless.Entity` class of the database
        model for which this instance of the class is an API.

        `authentication_required_for` is a list of HTTP method names (for
        example, ``['POST', 'PATCH']``) for which authentication must be
        required before clients can successfully make requests. If this keyword
        argument is specified, `authentication_function` must also be
        specified.

        `authentication_function` is a function which accepts no arguments and
        returns ``True`` if and only if a client is authorized to make a
        request on an endpoint.

        Pre-condition (callers must satisfy): if `authentication_required_for`
        is specified, so must `authentication_function`.

        """
        super(API, self).__init__(model, *args, **kw)
        self.authentication_required_for = authentication_required_for or ()
        self.authentication_function = authentication_function
        # convert HTTP method names to uppercase
        self.authentication_required_for = \
            frozenset([m.upper() for m in self.authentication_required_for])


    def _add_to_relation(self, query, relationname, toadd=None):
        """Adds a new or existing related model to each model specified by
        `query`.

        `query` is a SQLAlchemy query instance that evaluates to all instances
        of the model specified in the constructor of this class that should be
        updated.

        `relationname` is the name of a one-to-many relationship which exists
        on each model specified in `query`.

        `toadd` is a list of dictionaries, each representing the attributes of
        an existing or new related model to add. If a dictionary contains the
        key ``'id'``, that instance of the related model will be
        added. Otherwise, the :classmethod:`~flask.ext.model.get_or_create`
        class method will be used to get or create a model to add.

        """
        submodel = self.model.get_related_model(relationname)
        for dictionary in toadd or []:
            if 'id' in dictionary:
                subinst = submodel.get_by(id=dictionary['id'])
            else:
                subinst = submodel.get_or_create(**dictionary)[0]
            for instance in query:
                getattr(instance, relationname).append(subinst)

    def _remove_from_relation(self, query, relationname, toremove=None):
        """Removes a related model from each model specified by `query`.

        `query` is a SQLAlchemy query instance that evaluates to all instances
        of the model specified in the constructor of this class that should be
        updated.

        `relationname` is the name of a one-to-many relationship which exists
        on each model specified in `query`.

        `toremove` is a list of dictionaries, each representing the attributes
        of an existing model to remove. If a dictionary contains the key
        ``'id'``, that instance of the related model will be
        removed. Otherwise, the instance to remove will be retrieved using the
        other attributes specified in the dictionary.

        If one of the dictionaries contains a mapping from ``'__delete__'`` to
        ``True``, then the removed object will be deleted after being removed
        from each instance of the model in the specified query.

        """
        submodel = self.model.get_related_model(relationname)
        for dictionary in toremove or []:
            remove = dictionary.pop('__delete__', False)
            if 'id' in dictionary:
                subinst = submodel.get_by(id=dictionary['id'])
            else:
                subinst = submodel.get_by(**dictionary)
            for instance in query:
                getattr(instance, relationname).remove(subinst)
            if remove:
                subinst.delete()

    # TODO change this to have more sensible arguments
    def _update_relations(self, query, params):
        """Adds or removes models which are related to the model specified in
        the constructor of this class.

        If one of the dictionaries specified in ``add`` or ``remove`` includes
        an ``id`` key, the object with that ``id`` will be attempt to be added
        or removed. Otherwise, an existing object with the specified attribute
        values will be attempted to be added or removed. If adding, a new
        object will be created if a matching object could not be found in the
        database.

        This function does not commit the changes made to the database. The
        calling function has that responsibility.

        This method returns a :class:`frozenset` of strings representing the
        names of relations which were modified.

        `query` is a SQLAlchemy query instance that evaluates to all instances
        of the model specified in the constructor of this class that should be
        updated.

        `params` is a dictionary containing a mapping from name of the relation
        to modify (as a string) to a second dictionary. The inner dictionary
        contains at most two mappings, one with the key ``'add'`` and one with
        the key ``'remove'``. Each of these is a mapping to a list of
        dictionaries which represent the attributes of the object to add to or
        remove from the relation.

        If a dictionary in one of the ``'remove'`` lists contains a mapping
        from ``'__delete__'`` to ``True``, then the removed object will be
        deleted after being removed from each instance of the model in the
        specified query.

        """
        relations = self.model.get_relations()
        tochange = frozenset(relations) & frozenset(params)
        for columnname in tochange:
            toadd = params[columnname].get('add', [])
            toremove = params[columnname].get('remove', [])
            self._add_to_relation(query, columnname, toadd=toadd)
            self._remove_from_relation(query, columnname, toremove=toremove)
        return tochange

    def _strings_to_dates(self, dictionary):
        """Returns a new dictionary with all the mappings of `dictionary` but
        with date strings mapped to :class:`datetime.datetime` objects.

        The keys of `dictionary` are names of fields in the model specified in
        the constructor of this class. The values are values to set on these
        fields. If a field name corresponds to a field in the model which is a
        :class:`sqlalchemy.types.Date` or :class:`sqlalchemy.types.DateTime`,
        then the returned dictionary will have the corresponding
        :class:`datetime.datetime` Python object as the value of that mapping
        in place of the string.

        This function outputs a new dictionary; it does not modify the
        argument.

        """
        result = {}
        for fieldname, value in dictionary.iteritems():
            if self.model.is_date_or_datetime(fieldname):
                result[fieldname] = parse_datetime(value)
            else:
                result[fieldname] = value
        return result

    def _search(self):
        """Defines a generic search function for the database model.

        If the query string is empty, or if the specified query is invalid for
        some reason (for example, searching for all person instances with), the
        response will be the JSON string ``{"objects": []}``.

        To search for entities meeting some criteria, the client makes a
        request to :http:get:`/api/<modelname>` with a query string containing
        the parameters of the search. The parameters of the search can involve
        filters. In a filter, the client specifies the name of the field by
        which to filter, the operation to perform on the field, and the value
        which is the argument to that operation. In a function, the client
        specifies the name of a SQL function which is executed on the search
        results; the result of executing the function is returned to the
        client.

        The parameters of the search must be provided in JSON form as the value
        of the ``q`` request query parameter. For example, in a database of
        people, to search for all people with a name containing a "y", the
        client would make a :http:method:`get` request to ``/api/person`` with
        query parameter as follows::

            q={"filters": [{"name": "name", "op": "like", "val": "%y%"}]}

        If multiple objects meet the criteria of the search, the response has
        :http:status:`200` and content of the form::

        .. sourcecode:: javascript

           {"objects": [{"name": "Mary"}, {"name": "Byron"}, ...]}

        If the result of the search is a single instance of the model, the JSON
        representation of that instance would be the top-level object in the
        content of the response::

        .. sourcecode:: javascript

           {"name": "Mary", ...}

        For more information SQLAlchemy operators for use in filters, see the
        `SQLAlchemy SQL expression tutorial
        <http://docs.sqlalchemy.org/en/latest/core/tutorial.html>`_.

        The general structure of request data as a JSON string is as follows::

        .. sourcecode:: javascript

           {
             "single": "True",
             "order_by": [{"field": "age", "direction": "asc"}],
             "limit": 2,
             "offset": 1,
             "filters":
               [
                 {"name": "name", "val": "%y%", "op": "like"},
                 {"name": "age", "val": [18, 19, 20, 21], "op": "in"},
                 {"name": "age", "op": "gt", "field": "height"},
                 ...
               ]
           }

        For a complete description of all possible search parameters and
        responses, see :ref:`searchformat`.

        """
        # try to get search query from the request query parameters
        try:
            data = json.loads(request.args.get('q', '{}'))
        except (TypeError, ValueError, OverflowError):
            return jsonify_status_code(400, message='Unable to decode data')

        # perform a filtered search
        try:
            result = search(self.model, data)
        except NoResultFound:
            return jsonify(message='No result found')
        except MultipleResultsFound:
            return jsonify(message='Multiple results found')

        # create a placeholder for relations of the returned models
        relations = self.model.get_relations()
        deep = dict(zip(relations, [{}] * len(relations)))

        # for security purposes, don't transmit list as top-level JSON
        if isinstance(result, list):
            result = [x.to_dict(deep) for x in result]
            return jsonify(objects=result)
        else:
            return jsonify(result.to_dict(deep))


    def _check_authentication(self):
        """If the specified HTTP method requires authentication (see the
        constructor), this function aborts with :http:statuscode:`401` unless a
        current user is authorized with respect to the authentication function
        specified in the constructor of this class.

        """
        if (request.method in self.authentication_required_for
            and not self.authentication_function()):
            abort(401)

    def get(self, instid):
        """Returns a JSON representation of an instance of model with the
        specified name.

        If ``instid`` is ``None``, this method returns the result of a search
        with parameters specified in the query string of the request. If no
        search parameters are specified, this method returns all instances of
        the specified model.

        If ``instid`` is an integer, this method returns the instance of the
        model with that identifying integer. (Implementation note: the
        underlying implementation uses the :func:`elixir.entity.Entity.get_by`
        method.) If no such instance exists, this method responds with
        :http:status:`404`.

        """
        self._check_authentication()
        if instid is None:
            return self._search()
        inst = self.model.get_by(id=instid)
        if inst is None:
            abort(404)
        relations = self.model.get_relations()
        deep = dict(zip(relations, [{} for n in range(len(relations))]))
        return jsonify(inst.to_dict(deep))

    def delete(self, instid):
        """Removes the specified instance of the model with the specified name
        from the database.

        Since :http:method:`delete` is an idempotent method according to the
        :rfc:`2616`, this method responds with :http:status:`204` regardless of
        whether an object was deleted.

        """
        self._check_authentication()
        inst = self.model.get_by(id=instid)
        if inst is not None:
            inst.delete()
            session.commit()
        return make_response(None, 204)

    def post(self):
        """Creates a new instance of a given model based on request data.

        This function parses the string contained in
        :attr:`flask.request.data`` as a JSON object and then validates it with
        a validator specified in the constructor of this class.

        The :attr:`flask.request.data` attribute will be parsed as a JSON
        object containing the mapping from field name to value to which to
        initialize the created instance of the model.

        After that, it separates all columns that defines relationships with
        other entities, creates a model with the simple columns and then
        creates instances of these submodels and associates them with the
        related fields. This happens only at the first level of nesting.

        Currently, this method can only handle instantiating a model with a
        single level of relationship data.

        """
        self._check_authentication()
        # try to read the parameters for the model from the body of the request
        try:
            params = request.json
        except BadRequest:
            return jsonify_status_code(400, message='Unable to decode data')
        # Getting the list of relations that will be added later
        cols = self.model.get_columns()
        relations = self.model.get_relations()

        # Looking for what we're going to set on the model right now
        colkeys = cols.keys()
        paramkeys = params.keys()
        props = set(colkeys).intersection(paramkeys).difference(relations)

        # Instantiate the model with the parameters
        instance = self.model(**dict([(i, params[i]) for i in props]))

        # Handling relations, a single level is allowed
        for col in set(relations).intersection(paramkeys):
            submodel = cols[col].property.mapper.class_
            for subparams in params[col]:
                subinst = submodel.get_or_create(**subparams)[0]
                getattr(instance, col).append(subinst)

        # add the created model to the session
        session.add(instance)
        session.commit()

        return jsonify_status_code(201, id=instance.id)

    def patch(self, instid):
        """Updates the instance specified by ``instid`` of the named model, or
        updates multiple instances if ``instid`` is ``None``.

        The :attr:`flask.request.data` attribute will be parsed as a JSON
        object containing the mapping from field name to value to which to
        update the specified instance or instances.

        If ``instid`` is ``None``, the query string will be used to search for
        instances (using the :func:`_search` method), and all matching
        instances will be updated according to the content of the request data.
        See the :func:`_search` documentation on more information about search
        parameters for restricting the set of instances on which updates will
        be made in this case.

        """
<<<<<<< HEAD
        # If there is no data to update, just return HTTP 204 No Content.
        if len(request.data) == 0:
            return make_response(None, 204)

=======
        self._check_authentication()
>>>>>>> e06fb243
        # try to load the fields/values to update from the body of the request
        try:
            data = request.json
        except BadRequest:
            return jsonify_status_code(400, message='Unable to decode data')

        patchmany = instid is None
        if patchmany:
            # create a SQLALchemy Query from the query parameter `q`
            query = create_query(self.model, data)
        else:
            # create a SQLAlchemy Query which has exactly the specified row
            query = self.model.query.filter_by(id=instid)
            assert query.count() == 1, 'Multiple rows with same ID'

        relations = self._update_relations(query, data)
        field_list = frozenset(data) ^ relations
        params = dict((field, data[field]) for field in field_list)

        # Special case: if there are any dates, convert the string form of the
        # date into an instance of the Python ``datetime`` object.
        params = self._strings_to_dates(params)

        # Let's update all instances present in the query
        num_modified = 0
        if params:
            num_modified = query.update(params, False)
        session.commit()

        if patchmany:
            return jsonify(num_modified=num_modified)
        else:
            return self.get(instid)

    def put(self, instid):
        """Alias for :meth:`patch`."""
        return self.patch(instid)<|MERGE_RESOLUTION|>--- conflicted
+++ resolved
@@ -543,14 +543,10 @@
         be made in this case.
 
         """
-<<<<<<< HEAD
+        self._check_authentication()
         # If there is no data to update, just return HTTP 204 No Content.
         if len(request.data) == 0:
             return make_response(None, 204)
-
-=======
-        self._check_authentication()
->>>>>>> e06fb243
         # try to load the fields/values to update from the body of the request
         try:
             data = request.json
