# -*- coding: utf-8; Mode: Python -*-
#
# Copyright (C) 2011 Lincoln de Sousa <lincoln@comum.org>
# Copyright 2012 Jeffrey Finkelstein <jeffrey.finkelstein@gmail.com>
#
# This file is part of Flask-Restless.
#
# Flask-Restless is free software: you can redistribute it and/or modify it
# under the terms of the GNU Affero General Public License as published by the
# Free Software Foundation, either version 3 of the License, or (at your
# option) any later version.
#
# Flask-Restless is distributed in the hope that it will be useful, but WITHOUT
# ANY WARRANTY; without even the implied warranty of MERCHANTABILITY or FITNESS
# FOR A PARTICULAR PURPOSE. See the GNU Affero General Public License for more
# details.
#
# You should have received a copy of the GNU Affero General Public License
# along with Flask-Restless. If not, see <http://www.gnu.org/licenses/>.
"""
    flask.ext.restless.views
    ~~~~~~~~~~~~~~~~~~~~~~~~

    Provides the following view classes, subclasses of
    :class:`flask.MethodView` which provide generic endpoints for interacting
    with an entity of the database:

    :class:`flask.ext.restless.views.API`
      Provides the endpoints for each of the basic HTTP methods. This is the
      main class used by the
      :meth:`flask.ext.restless.manager.APIManager.create_api` method to create
      endpoints.

    :class:`flask.ext.restless.views.FunctionAPI`
      Provides a :http:method:`get` endpoint which returns the result of
      evaluating some function on the entire collection of a given model.

    :copyright:2011 by Lincoln de Sousa <lincoln@comum.org>
    :copyright:2012 Jeffrey Finkelstein <jeffrey.finkelstein@gmail.com>
    :license: GNU AGPLv3, see COPYING for more details

"""
import datetime

from dateutil.parser import parse as parse_datetime
from flask import abort
from flask import json
from flask import jsonify
from flask import request
from flask.views import MethodView
from sqlalchemy import Date
from sqlalchemy import DateTime
from sqlalchemy.exc import OperationalError
from sqlalchemy.orm import ColumnProperty
from sqlalchemy.orm import object_mapper
from sqlalchemy.orm import RelationshipProperty
from sqlalchemy.orm.exc import MultipleResultsFound
from sqlalchemy.orm.exc import NoResultFound
from sqlalchemy.orm.properties import RelationshipProperty as RelProperty
from sqlalchemy.sql import func

from .search import create_query
from .search import search


def jsonify_status_code(status_code, *args, **kw):
    """Returns a jsonified response with the specified HTTP status code.

    The positional and keyword arguments are passed directly to the
    :func:`flask.jsonify` function which creates the response.

    """
    response = jsonify(*args, **kw)
    response.status_code = status_code
    return response


def _is_date_field(model, fieldname):
    """Returns ``True`` if and only if the field of `model` with the specified
    name corresponds to either a :class:`datetime.date` object or a
    :class:`datetime.datetime` object.

    """
    prop = getattr(model, fieldname).property
    if isinstance(prop, RelationshipProperty):
        return False
    fieldtype = prop.columns[0].type
    return isinstance(fieldtype, Date) or isinstance(fieldtype, DateTime)


def _get_or_create(session, model, **kwargs):
    """Returns the first instance of the specified model filtered by the
    keyword arguments, or creates a new instance of the model and returns that.

    This function returns a two-tuple in which the first element is the created
    or retrieved instance and the second is a boolean value which is ``True``
    if and only if an instance was created.

    The idea for this function is based on Django's ``Model.get_or_create()``
    method.

    `session` is the session in which all database transactions are made (this
    should be :attr:`flask.ext.sqlalchemy.SQLAlchemy.session`).

    `model` is the SQLAlchemy model to get or create (this should be a subclass
    of :class:`~flask.ext.restless.model.Entity`).

    `kwargs` are the keyword arguments which will be passed to the
    :func:`sqlalchemy.orm.query.Query.filter_by` function.

    """
    # TODO document that this uses the .first() function
    instance = model.query.filter_by(**kwargs).first()
    if instance:
        return instance, False
    else:
        instance = model(**kwargs)
        session.add(instance)
        session.commit()
        return instance, True


def _get_columns(model):
    """Returns a dictionary-like object containing all the columns of the
    specified `model` class.

    """
    return model._sa_class_manager


def _get_related_model(model, relationname):
    """Gets the class of the model to which `model` is related by the attribute
    whose name is `relationname`.

    """
    return _get_columns(model)[relationname].property.mapper.class_


def _get_relations(model):
    """Returns a list of relation names of `model` (as a list of strings)."""
    cols = _get_columns(model)
    return [k for k in cols if isinstance(cols[k].property, RelProperty)]


# This code was adapted from :meth:`elixir.entity.Entity.to_dict` and
# http://stackoverflow.com/q/1958219/108197.
#
# TODO should we have an `include` argument also?
def _to_dict(instance, deep=None, exclude=None):
    """Returns a dictionary representing the fields of the specified `instance`
    of a SQLAlchemy model.

    `deep` is a dictionary containing a mapping from a relation name (for a
    relation of `instance`) to either a list or a dictionary. This is a
    recursive structure which represents the `deep` argument when calling
    `_to_dict` on related instances. When an empty list is encountered,
    `_to_dict` returns a list of the string representations of the related
    instances.

    `exclude` specifies the columns which will *not* be present in the returned
    dictionary representation of the object.

    """
    deep = deep or {}
    exclude = exclude or ()
    # create the dictionary mapping column name to value
    columns = (p.key for p in object_mapper(instance).iterate_properties
               if isinstance(p, ColumnProperty))
    result = dict((col, getattr(instance, col)) for col in columns)
    # Convert datetime and date objects to ISO 8601 format.
    #
    # TODO We can get rid of this when issue #33 is resolved.
    for key, value in result.items():
        if isinstance(value, datetime.date):
            result[key] = value.isoformat()
    # recursively call _to_dict on each of the `deep` relations
    for relation, rdeep in deep.iteritems():
        # exclude foreign keys of the related object for the recursive call
        relationproperty = object_mapper(instance).get_property(relation)
        newexclude = (key.name for key in relationproperty.remote_side)
        # get the related value so we can see if it is None or a list
        relatedvalue = getattr(instance, relation)
        if relatedvalue is None:
            result[relation] = None
        elif isinstance(relatedvalue, list):
            result[relation] = [_to_dict(inst, rdeep, newexclude)
                                for inst in relatedvalue]
        else:
            result[relation] = _to_dict(relatedvalue, rdeep, newexclude)
    return result


def _include_keys(dictionary, keys):
    """Returns a new dictionary containing only the mappings from `dictionary`
    with keys as specified in `keys`.

    """
    return dict((k, v) for k, v in dictionary.items() if k in keys)


def _to_dict_include(instance, deep=None, exclude=None, include=None):
    """Returns the dictionary representation of `instance` as returned by
    :func:`_to_dict`, but only with the fields specified by `include` (if it is
    not ``None``).

    If `include` is ``None``, all keys will be included. If it is an iterable
    of strings, only those keys will be included in the returned dictionary.

    """
    result = _to_dict(instance, deep, exclude)
    if include is None:
        return result
    return _include_keys(result, include)


def _evaluate_functions(session, model, functions):
    """Executes each of the SQLAlchemy functions specified in ``functions``, a
    list of dictionaries of the form described below, on the given model and
    returns a dictionary mapping function name (slightly modified, see below)
    to result of evaluation of that function.

    `session` is the SQLAlchemy session in which all database transactions will
    be performed.

    `model` is the :class:`flask.ext.restless.Entity` object on which the
    specified functions will be evaluated.

    ``functions`` is a list of dictionaries of the form::

        {'name': 'avg', 'field': 'amount'}

    For example, if you want the sum and the average of the field named
    "amount"::

        >>> # assume instances of Person exist in the database...
        >>> f1 = dict(name='sum', field='amount')
        >>> f2 = dict(name='avg', field='amount')
        >>> evaluate_functions(Person, [f1, f2])
        {'avg__amount': 456, 'sum__amount': 123}

    The return value is a dictionary mapping ``'<funcname>__<fieldname>'`` to
    the result of evaluating that function on that field. If `model` is
    ``None`` or `functions` is empty, this function returns the empty
    dictionary.

    If a field does not exist on a given model, :exc:`AttributeError` is
    raised. If a function does not exist,
    :exc:`sqlalchemy.exc.OperationalError` is raised. The former exception will
    have a ``field`` attribute which is the name of the field which does not
    exist. The latter exception will have a ``function`` attribute which is the
    name of the function with does not exist.

    """
    if not model or not functions:
        return {}
    processed = []
    funcnames = []
    for function in functions:
        funcname, fieldname = function['name'], function['field']
        # We retrieve the function by name from the SQLAlchemy ``func``
        # module and the field by name from the model class.
        #
        # If the specified field doesn't exist, this raises AttributeError.
        funcobj = getattr(func, funcname)
        try:
            field = getattr(model, fieldname)
        except AttributeError, exception:
            exception.field = fieldname
            raise exception
        # Time to store things to be executed. The processed list stores
        # functions that will be executed in the database and funcnames
        # contains names of the entries that will be returned to the
        # caller.
        funcnames.append('%s__%s' % (funcname, fieldname))
        processed.append(funcobj(field))
    # Evaluate all the functions at once and get an iterable of results.
    #
    # If any of the functions
    try:
        evaluated = session.query(*processed).one()
    except OperationalError, exception:
        # HACK original error message is of the form:
        #
        #    '(OperationalError) no such function: bogusfuncname'
        original_error_msg = exception.args[0]
        bad_function = original_error_msg[37:]
        exception.function = bad_function
        raise exception
    return dict(zip(funcnames, evaluated))


class ModelView(MethodView):
    """Base class for :class:`flask.MethodView` classes which represent a view
    of a SQLAlchemy model.

    The model class for this view can be accessed from the :attr:`model`
    attribute, and the session in which all database transactions will be
    performed when dealing with this model can be accessed from the
    :attr:`session` attribute.

    """

    def __init__(self, session, model, *args, **kw):
        """Calls the constructor of the superclass and specifies the model for
        which this class provides a ReSTful API.

        `session` is the SQLAlchemy session in which all database transactions
        will be performed.

        `model` is the SQLALchemy declarative model class of the database model
        for which this instance of the class is an API.

        """
        super(ModelView, self).__init__(*args, **kw)
        self.session = session
        self.model = model


class FunctionAPI(ModelView):
    """Provides method-based dispatching for :http:method:`get` requests which
    wish to apply SQL functions to all instances of a model.

    .. versionadded:: 0.4

    """

    def get(self):
        """Returns the result of evaluating the SQL functions specified in the
        body of the request.

        For a description of the request and response formats, see
        :ref:`functionevaluation`.

        """
        try:
            data = json.loads(request.data)
        except (TypeError, ValueError, OverflowError):
            return jsonify_status_code(400, message='Unable to decode data')
        try:
            result = _evaluate_functions(self.session, self.model,
                                         data.get('functions'))
            if not result:
                return jsonify_status_code(204)
            return jsonify(result)
        except AttributeError, exception:
            message = 'No such field "%s"' % exception.field
            return jsonify_status_code(400, message=message)
        except OperationalError, exception:
            message = 'No such function "%s"' % exception.function
            return jsonify_status_code(400, message=message)


class API(ModelView):
    """Provides method-based dispatching for :http:method:`get`,
    :http:method:`post`, :http:method:`patch`, :http:method:`put`, and
    :http:method:`delete` requests, for both collections of models and
    individual models.

    """

    def __init__(self, session, model, authentication_required_for=None,
<<<<<<< HEAD
                 authentication_function=None, validation_exceptions=None,
                 *args, **kw):
=======
                 authentication_function=None, include_columns=None, *args,
                 **kw):
>>>>>>> 25ed7512
        """Instantiates this view with the specified attributes.

        `session` is the SQLAlchemy session in which all database transactions
        will be performed.

        `model` is the :class:`flask_restless.Entity` class of the database
        model for which this instance of the class is an API. This model should
        live in `database`.

        `authentication_required_for` is a list of HTTP method names (for
        example, ``['POST', 'PATCH']``) for which authentication must be
        required before clients can successfully make requests. If this keyword
        argument is specified, `authentication_function` must also be
        specified.

        `authentication_function` is a function which accepts no arguments and
        returns ``True`` if and only if a client is authorized to make a
        request on an endpoint.

        Pre-condition (callers must satisfy): if `authentication_required_for`
        is specified, so must `authentication_function`.

<<<<<<< HEAD
        `validation_exceptions` is the tuple of exceptions raised by backend
        validation (if any exist). If exceptions are specified here, any
        exceptions which are caught when writing to the database. Will be
        returned to the client as a :http:statuscode:`400` response with a
        message specifying the validation error which occurred. For more
        information, see :ref:`validation`.

        .. versionadded:: 0.4
           Added the `validation_exceptions` keyword argument.
=======
        `include_columns` is a list of strings which name the columns of
        `model` which will be included in the JSON representation of that model
        provided in response to :http:method:`get` requests. Only the named
        columns will be included. If this list includes a string which does not
        name a column in `model`, it will be ignored.

        .. versionadded:: 0.5
           Added the `include_columns` keyword argument.
>>>>>>> 25ed7512

        .. versionadded:: 0.4
           Added the `authentication_required_for` keyword argument.

        .. versionadded:: 0.4
           Added the `authentication_function` keyword argument.

        """
        super(API, self).__init__(session, model, *args, **kw)
        self.authentication_required_for = authentication_required_for or ()
        self.authentication_function = authentication_function
        # convert HTTP method names to uppercase
        self.authentication_required_for = \
            frozenset([m.upper() for m in self.authentication_required_for])
<<<<<<< HEAD
        self.validation_exceptions = tuple(validation_exceptions or ())
=======
        self.include_columns = include_columns
>>>>>>> 25ed7512

    def _add_to_relation(self, query, relationname, toadd=None):
        """Adds a new or existing related model to each model specified by
        `query`.

        This function does not commit the changes made to the database. The
        calling function has that responsibility.

        `query` is a SQLAlchemy query instance that evaluates to all instances
        of the model specified in the constructor of this class that should be
        updated.

        `relationname` is the name of a one-to-many relationship which exists
        on each model specified in `query`.

        `toadd` is a list of dictionaries, each representing the attributes of
        an existing or new related model to add. If a dictionary contains the
        key ``'id'``, that instance of the related model will be
        added. Otherwise, the
        :classmethod:`~flask.ext.restless.model.get_or_create` class method
        will be used to get or create a model to add.

        """
        submodel = _get_related_model(self.model, relationname)
        for dictionary in toadd or []:
            if 'id' in dictionary:
                subinst = submodel.query.get(dictionary['id'])
            else:
                subinst = _get_or_create(self.session, submodel,
                                         **dictionary)[0]
            for instance in query:
                getattr(instance, relationname).append(subinst)

    def _remove_from_relation(self, query, relationname, toremove=None):
        """Removes a related model from each model specified by `query`.

        This function does not commit the changes made to the database. The
        calling function has that responsibility.

        `query` is a SQLAlchemy query instance that evaluates to all instances
        of the model specified in the constructor of this class that should be
        updated.

        `relationname` is the name of a one-to-many relationship which exists
        on each model specified in `query`.

        `toremove` is a list of dictionaries, each representing the attributes
        of an existing model to remove. If a dictionary contains the key
        ``'id'``, that instance of the related model will be
        removed. Otherwise, the instance to remove will be retrieved using the
        other attributes specified in the dictionary.

        If one of the dictionaries contains a mapping from ``'__delete__'`` to
        ``True``, then the removed object will be deleted after being removed
        from each instance of the model in the specified query.

        """
        submodel = _get_related_model(self.model, relationname)
        for dictionary in toremove or []:
            remove = dictionary.pop('__delete__', False)
            if 'id' in dictionary:
                subinst = submodel.query.get(dictionary['id'])
            else:
                # TODO document that we use .first() here
                subinst = submodel.query.filter_by(**dictionary).first()
            for instance in query:
                getattr(instance, relationname).remove(subinst)
            if remove:
                self.session.delete(subinst)

    # TODO change this to have more sensible arguments
    def _update_relations(self, query, params):
        """Adds or removes models which are related to the model specified in
        the constructor of this class.

        If one of the dictionaries specified in ``add`` or ``remove`` includes
        an ``id`` key, the object with that ``id`` will be attempt to be added
        or removed. Otherwise, an existing object with the specified attribute
        values will be attempted to be added or removed. If adding, a new
        object will be created if a matching object could not be found in the
        database.

        This function does not commit the changes made to the database. The
        calling function has that responsibility.

        This method returns a :class:`frozenset` of strings representing the
        names of relations which were modified.

        `query` is a SQLAlchemy query instance that evaluates to all instances
        of the model specified in the constructor of this class that should be
        updated.

        `params` is a dictionary containing a mapping from name of the relation
        to modify (as a string) to a second dictionary. The inner dictionary
        contains at most two mappings, one with the key ``'add'`` and one with
        the key ``'remove'``. Each of these is a mapping to a list of
        dictionaries which represent the attributes of the object to add to or
        remove from the relation.

        If a dictionary in one of the ``'remove'`` lists contains a mapping
        from ``'__delete__'`` to ``True``, then the removed object will be
        deleted after being removed from each instance of the model in the
        specified query.

        """
        relations = _get_relations(self.model)
        tochange = frozenset(relations) & frozenset(params)
        for columnname in tochange:
            toadd = params[columnname].get('add', [])
            toremove = params[columnname].get('remove', [])
            self._add_to_relation(query, columnname, toadd=toadd)
            self._remove_from_relation(query, columnname, toremove=toremove)
        return tochange

    def _strings_to_dates(self, dictionary):
        """Returns a new dictionary with all the mappings of `dictionary` but
        with date strings mapped to :class:`datetime.datetime` objects.

        The keys of `dictionary` are names of fields in the model specified in
        the constructor of this class. The values are values to set on these
        fields. If a field name corresponds to a field in the model which is a
        :class:`sqlalchemy.types.Date` or :class:`sqlalchemy.types.DateTime`,
        then the returned dictionary will have the corresponding
        :class:`datetime.datetime` Python object as the value of that mapping
        in place of the string.

        This function outputs a new dictionary; it does not modify the
        argument.

        """
        result = {}
        for fieldname, value in dictionary.iteritems():
            if _is_date_field(self.model, fieldname):
                result[fieldname] = parse_datetime(value)
            else:
                result[fieldname] = value
        return result

    def _search(self):
        """Defines a generic search function for the database model.

        If the query string is empty, or if the specified query is invalid for
        some reason (for example, searching for all person instances with), the
        response will be the JSON string ``{"objects": []}``.

        To search for entities meeting some criteria, the client makes a
        request to :http:get:`/api/<modelname>` with a query string containing
        the parameters of the search. The parameters of the search can involve
        filters. In a filter, the client specifies the name of the field by
        which to filter, the operation to perform on the field, and the value
        which is the argument to that operation. In a function, the client
        specifies the name of a SQL function which is executed on the search
        results; the result of executing the function is returned to the
        client.

        The parameters of the search must be provided in JSON form as the value
        of the ``q`` request query parameter. For example, in a database of
        people, to search for all people with a name containing a "y", the
        client would make a :http:method:`get` request to ``/api/person`` with
        query parameter as follows::

            q={"filters": [{"name": "name", "op": "like", "val": "%y%"}]}

        If multiple objects meet the criteria of the search, the response has
        :http:status:`200` and content of the form::

        .. sourcecode:: javascript

           {"objects": [{"name": "Mary"}, {"name": "Byron"}, ...]}

        If the result of the search is a single instance of the model, the JSON
        representation of that instance would be the top-level object in the
        content of the response::

        .. sourcecode:: javascript

           {"name": "Mary", ...}

        For more information SQLAlchemy operators for use in filters, see the
        `SQLAlchemy SQL expression tutorial
        <http://docs.sqlalchemy.org/en/latest/core/tutorial.html>`_.

        The general structure of request data as a JSON string is as follows::

        .. sourcecode:: javascript

           {
             "single": "True",
             "order_by": [{"field": "age", "direction": "asc"}],
             "limit": 2,
             "offset": 1,
             "filters":
               [
                 {"name": "name", "val": "%y%", "op": "like"},
                 {"name": "age", "val": [18, 19, 20, 21], "op": "in"},
                 {"name": "age", "op": "gt", "field": "height"},
                 ...
               ]
           }

        For a complete description of all possible search parameters and
        responses, see :ref:`searchformat`.

        """
        # try to get search query from the request query parameters
        try:
            data = json.loads(request.args.get('q', '{}'))
        except (TypeError, ValueError, OverflowError):
            return jsonify_status_code(400, message='Unable to decode data')

        # perform a filtered search
        try:
            result = search(self.session, self.model, data)
        except NoResultFound:
            return jsonify(message='No result found')
        except MultipleResultsFound:
            return jsonify(message='Multiple results found')

        # create a placeholder for the relations of the returned models
        relations = _get_relations(self.model)
        deep = dict((r, {}) for r in relations)

        # for security purposes, don't transmit list as top-level JSON
        if isinstance(result, list):
            objects = [_to_dict_include(x, include=self.include_columns)
                       for x in result]
            return jsonify(objects=objects)
        else:
            result = _to_dict_include(result, deep,
                                      include=self.include_columns)
            return jsonify(result)

    def _check_authentication(self):
        """If the specified HTTP method requires authentication (see the
        constructor), this function aborts with :http:statuscode:`401` unless a
        current user is authorized with respect to the authentication function
        specified in the constructor of this class.

        """
        if (request.method in self.authentication_required_for
            and not self.authentication_function()):
            abort(401)

    def get(self, instid):
        """Returns a JSON representation of an instance of model with the
        specified name.

        If ``instid`` is ``None``, this method returns the result of a search
        with parameters specified in the query string of the request. If no
        search parameters are specified, this method returns all instances of
        the specified model.

        If ``instid`` is an integer, this method returns the instance of the
        model with that identifying integer. If no such instance exists, this
        method responds with :http:status:`404`.

        """
        self._check_authentication()
        if instid is None:
            return self._search()
        inst = self.model.query.get(instid)
        if inst is None:
            abort(404)
        relations = _get_relations(self.model)
        deep = dict((r, {}) for r in relations)
        result = _to_dict_include(inst, deep, include=self.include_columns)
        return jsonify(result)

    def delete(self, instid):
        """Removes the specified instance of the model with the specified name
        from the database.

        Since :http:method:`delete` is an idempotent method according to the
        :rfc:`2616`, this method responds with :http:status:`204` regardless of
        whether an object was deleted.

        """
        self._check_authentication()
        inst = self.model.query.get(instid)
        if inst is not None:
            self.session.delete(inst)
            self.session.commit()
        return jsonify_status_code(204)

    def post(self):
        """Creates a new instance of a given model based on request data.

        This function parses the string contained in
        :attr:`flask.request.data`` as a JSON object and then validates it with
        a validator specified in the constructor of this class.

        The :attr:`flask.request.data` attribute will be parsed as a JSON
        object containing the mapping from field name to value to which to
        initialize the created instance of the model.

        After that, it separates all columns that defines relationships with
        other entities, creates a model with the simple columns and then
        creates instances of these submodels and associates them with the
        related fields. This happens only at the first level of nesting.

        Currently, this method can only handle instantiating a model with a
        single level of relationship data.

        """
        self._check_authentication()
        # try to read the parameters for the model from the body of the request
        try:
            params = json.loads(request.data)
        except (TypeError, ValueError, OverflowError):
            return jsonify_status_code(400, message='Unable to decode data')

        # Getting the list of relations that will be added later
        cols = _get_columns(self.model)
        relations = _get_relations(self.model)

        # Looking for what we're going to set on the model right now
        colkeys = cols.keys()
        paramkeys = params.keys()
        props = set(colkeys).intersection(paramkeys).difference(relations)

        # Special case: if there are any dates, convert the string form of the
        # date into an instance of the Python ``datetime`` object.
        params = self._strings_to_dates(params)

        try:
            # Instantiate the model with the parameters
            instance = self.model(**dict([(i, params[i]) for i in props]))

            # Handling relations, a single level is allowed
            for col in set(relations).intersection(paramkeys):
                submodel = cols[col].property.mapper.class_
                for subparams in params[col]:
                    subinst = _get_or_create(self.session, submodel,
                                             **subparams)[0]
                    getattr(instance, col).append(subinst)

            # add the created model to the session
            self.session.add(instance)
            self.session.commit()

            return jsonify_status_code(201, id=instance.id)
        except self.validation_exceptions, exception:
            self.session.rollback()
            return jsonify_status_code(400, validation_errors=exception.errors)

    def patch(self, instid):
        """Updates the instance specified by ``instid`` of the named model, or
        updates multiple instances if ``instid`` is ``None``.

        The :attr:`flask.request.data` attribute will be parsed as a JSON
        object containing the mapping from field name to value to which to
        update the specified instance or instances.

        If ``instid`` is ``None``, the query string will be used to search for
        instances (using the :func:`_search` method), and all matching
        instances will be updated according to the content of the request data.
        See the :func:`_search` documentation on more information about search
        parameters for restricting the set of instances on which updates will
        be made in this case.

        """
        self._check_authentication()

        # try to load the fields/values to update from the body of the request
        try:
            data = json.loads(request.data)
        except (TypeError, ValueError, OverflowError):
            # this also happens when request.data is empty
            return jsonify_status_code(400, message='Unable to decode data')

        patchmany = instid is None
        if patchmany:
            # create a SQLALchemy Query from the query parameter `q`
            query = create_query(self.session, self.model, data)
        else:
            # create a SQLAlchemy Query which has exactly the specified row
            query = self.session.query(self.model).filter_by(id=instid)
            assert query.count() == 1, 'Multiple rows with same ID'

        relations = self._update_relations(query, data)
        field_list = frozenset(data) ^ relations
        params = dict((field, data[field]) for field in field_list)

        # Special case: if there are any dates, convert the string form of the
        # date into an instance of the Python ``datetime`` object.
        params = self._strings_to_dates(params)

        try:
            # Let's update all instances present in the query
            num_modified = 0
            if params:
                num_modified = query.update(params, False)
            self.session.commit()
        except self.validation_exceptions, exception:
            self.session.rollback()
            return jsonify_status_code(400, validation_errors=exception.errors)

        if patchmany:
            return jsonify(num_modified=num_modified)
        else:
            return self.get(instid)

    def put(self, instid):
        """Alias for :meth:`patch`."""
        return self.patch(instid)<|MERGE_RESOLUTION|>--- conflicted
+++ resolved
@@ -359,13 +359,8 @@
     """
 
     def __init__(self, session, model, authentication_required_for=None,
-<<<<<<< HEAD
-                 authentication_function=None, validation_exceptions=None,
-                 *args, **kw):
-=======
-                 authentication_function=None, include_columns=None, *args,
-                 **kw):
->>>>>>> 25ed7512
+                 authentication_function=None, include_columns=None,
+                 validation_exceptions=None, *args, **kw):
         """Instantiates this view with the specified attributes.
 
         `session` is the SQLAlchemy session in which all database transactions
@@ -388,7 +383,6 @@
         Pre-condition (callers must satisfy): if `authentication_required_for`
         is specified, so must `authentication_function`.
 
-<<<<<<< HEAD
         `validation_exceptions` is the tuple of exceptions raised by backend
         validation (if any exist). If exceptions are specified here, any
         exceptions which are caught when writing to the database. Will be
@@ -396,9 +390,6 @@
         message specifying the validation error which occurred. For more
         information, see :ref:`validation`.
 
-        .. versionadded:: 0.4
-           Added the `validation_exceptions` keyword argument.
-=======
         `include_columns` is a list of strings which name the columns of
         `model` which will be included in the JSON representation of that model
         provided in response to :http:method:`get` requests. Only the named
@@ -407,7 +398,9 @@
 
         .. versionadded:: 0.5
            Added the `include_columns` keyword argument.
->>>>>>> 25ed7512
+
+        .. versionadded:: 0.5
+           Added the `validation_exceptions` keyword argument.
 
         .. versionadded:: 0.4
            Added the `authentication_required_for` keyword argument.
@@ -422,11 +415,8 @@
         # convert HTTP method names to uppercase
         self.authentication_required_for = \
             frozenset([m.upper() for m in self.authentication_required_for])
-<<<<<<< HEAD
+        self.include_columns = include_columns
         self.validation_exceptions = tuple(validation_exceptions or ())
-=======
-        self.include_columns = include_columns
->>>>>>> 25ed7512
 
     def _add_to_relation(self, query, relationname, toadd=None):
         """Adds a new or existing related model to each model specified by
